# Filters added to this controller apply to all controllers in the application.
# Likewise, all the methods added will be available for all controllers.

class ApplicationController < ActionController::Base
  helper :all # include all helpers, all the time

  # See ActionController::RequestForgeryProtection for details
  # Uncomment the :secret if you're not using the cookie session store
  protect_from_forgery # :secret => '8813a7fec0bb4fbffd283a3868998eed'

  layout "application"

  # For vendor/plugins/exception_notification
  include ExceptionNotifiable

<<<<<<< HEAD
  # Setup theme
  layout "application"
  theme THEME_NAME # DEPENDENCY: lib/theme_reader.rb
=======
protected

  #---[ Helpers ]---------------------------------------------------------

  # Returns a data structure used for telling the CSS menu which part of the
  # site the user is on. The structure's keys are the symbol names of resources
  # and their values are either "active" or nil.
  def link_class
    return @_link_class_cache ||= {
      :events => (( controller_name == 'events' ||
                    controller_name == 'sources' ||
                    controller_name == 'site')  && 'active'),
      :venues => (controller_name == 'venues'  && 'active'),
    }
  end
  helper_method :link_class

>>>>>>> 0f6e5ec3
end

# Make it possible to use helpers in controllers
# http://www.johnyerhot.com/2008/01/10/rails-using-helpers-in-you-controller/
class Helper
  include Singleton
  include ActionView::Helpers::UrlHelper # Provide: #link_to
end
def help
  Helper.instance
end<|MERGE_RESOLUTION|>--- conflicted
+++ resolved
@@ -13,11 +13,10 @@
   # For vendor/plugins/exception_notification
   include ExceptionNotifiable
 
-<<<<<<< HEAD
   # Setup theme
   layout "application"
   theme THEME_NAME # DEPENDENCY: lib/theme_reader.rb
-=======
+
 protected
 
   #---[ Helpers ]---------------------------------------------------------
@@ -35,7 +34,6 @@
   end
   helper_method :link_class
 
->>>>>>> 0f6e5ec3
 end
 
 # Make it possible to use helpers in controllers
