# Be sure to restart your server when you modify this file

# Bootstrap the Rails environment, frameworks, and default configuration
require File.join(File.dirname(__FILE__), 'boot')

Rails::Initializer.run do |config|
<<<<<<< HEAD
  # Settings in config/environments/* take precedence over those specified here.
  # Application configuration should go into files in config/initializers
  # -- all .rb files in that directory are automatically loaded.
  # See Rails::Configuration for more options.

  # Skip frameworks you're not going to use. To use Rails without a database
  # you must remove the Active Record framework.
  # config.frameworks -= [ :active_record, :active_resource, :action_mailer ]

  # Specify gems that this application depends on. 
  # They can then be installed with "rake gems:install" on new installations.
  config.gem 'htmlentities', :version => '4.2.3'
  config.gem 'lucene_query' # bundled
  config.gem 'paper_trail', :version => '1.6.4'
  config.gem 'will_paginate', :version => '2.3.15'
  config.gem 'columnize', :version => '0.3.2'
  config.gem 'linecache', :version => '0.43'
  config.gem 'hpricot', :version => '0.8.3'
  config.gem 'rubyzip', :lib =>  'zip/zip', :version => '0.9.4'
  config.gem 'ri_cal', :version => '0.8.7'
  config.gem 'annotate-models', :version => '1.0.4', :lib => false
  # NOTE: mofo 0.2.9 and above are evil, defining their own defective Object#try method and are unable to extract "postal-code" address fields from hCalendar. Mofo is used in Calagator's SourceParser::Hcal and throughout for String#strip_html. The library has been abandoned and its author recommends switching to the incompatible "prism" gem.
  config.gem 'mofo', :version => '0.2.8'
  config.gem 'geokit', :version => '1.5.0'

  case RAILS_ENV
  when "test", "development"
    config.gem 'rspec', :version => '1.3.1', :lib => false
    config.gem 'rspec-rails', :version => '1.3.3', :lib => false
  end

  require 'fileutils'

  # Settings in config/environments/* take precedence over those specified here.
  # Application configuration should go into files in config/initializers
  # -- all .rb files in that directory are automatically loaded.
  # See Rails::Configuration for more options.

  # Skip frameworks you're not going to use (only works if using vendor/rails).
  # To use Rails without a database, you must remove the Active Record framework
  # config.frameworks -= [ :active_record, :active_resource, :action_mailer ]
=======
  #---[ Libraries ]-------------------------------------------------------
>>>>>>> f5b1bf98

  # Gems are packaged in "Gemfile", run `bundle` to install them.

  # Standard libraries
  require 'fileutils'

  # Bundled libraries
  $LOAD_PATH << "#{RAILS_ROOT}/vendor/gems/lucene_query-0.1/lib"
  require 'lucene_query'

  #---[ Rails ]-----------------------------------------------------------

  # Activate observers that should always be running
  # config.active_record.observers = :cacher, :garbage_collector
  config.active_record.observers = :cache_observer

  # Deliver email using sendmail by default
  config.action_mailer.delivery_method = :sendmail

  #---[ Plugins ]---------------------------------------------------------

  config.plugins = [
    :catch_cookie_exception,
    :exception_notification,
    :gmaps_on_rails,
    :has_many_polymorphs,
    :jrails,
    :theme_support,
    :white_list,
  ]

  #---[ Path -------------------------------------------------------------

  config.autoload_paths += %W[
    #{RAILS_ROOT}/app/mixins
    #{RAILS_ROOT}/app/observers
  ]

  config.eager_load_paths += %W[
    #{RAILS_ROOT}/lib
  ]

  #---[ Caching ]---------------------------------------------------------

  cache_path = "#{RAILS_ROOT}/tmp/cache/#{RAILS_ENV}"
  config.cache_store = :file_store, cache_path
  FileUtils.mkdir_p(cache_path)

  #---[ Secrets and settings ]--------------------------------------------

  # Read secrets
  require 'secrets_reader'
  SECRETS = SecretsReader.read

  # Read theme
  require 'theme_reader'
  THEME_NAME = ThemeReader.read
  Kernel.class_eval do
    def theme_file(filename)
      return "#{RAILS_ROOT}/themes/#{THEME_NAME}/#{filename}"
    end
  end

  # Read theme settings
  require 'settings_reader'
  SETTINGS = SettingsReader.read(
    theme_file("settings.yml"), {
      'timezone' => 'Pacific Time (US & Canada)',
    }
  )

  # Set timezone for Rails
  config.time_zone = SETTINGS.timezone

  # Set timezone for OS
  config.after_initialize do
    ENV['TZ'] = Time.zone.tzinfo.identifier
  end

  # Set cookie session
  config.action_controller.session = {
    :key => SECRETS.session_name || "calagator",
    :secret => SECRETS.session_secret,
  }

  # Activate search engine
  config.after_initialize do
    require 'lib/search_engine'
    SearchEngine.kind = SECRETS.search_engine

    case SearchEngine.kind
    when :acts_as_solr
      config.plugins << :acts_as_solr
    end
  end
end

# See "config/initializers/" directory for additional code loaded at start-up<|MERGE_RESOLUTION|>--- conflicted
+++ resolved
@@ -4,51 +4,7 @@
 require File.join(File.dirname(__FILE__), 'boot')
 
 Rails::Initializer.run do |config|
-<<<<<<< HEAD
-  # Settings in config/environments/* take precedence over those specified here.
-  # Application configuration should go into files in config/initializers
-  # -- all .rb files in that directory are automatically loaded.
-  # See Rails::Configuration for more options.
-
-  # Skip frameworks you're not going to use. To use Rails without a database
-  # you must remove the Active Record framework.
-  # config.frameworks -= [ :active_record, :active_resource, :action_mailer ]
-
-  # Specify gems that this application depends on. 
-  # They can then be installed with "rake gems:install" on new installations.
-  config.gem 'htmlentities', :version => '4.2.3'
-  config.gem 'lucene_query' # bundled
-  config.gem 'paper_trail', :version => '1.6.4'
-  config.gem 'will_paginate', :version => '2.3.15'
-  config.gem 'columnize', :version => '0.3.2'
-  config.gem 'linecache', :version => '0.43'
-  config.gem 'hpricot', :version => '0.8.3'
-  config.gem 'rubyzip', :lib =>  'zip/zip', :version => '0.9.4'
-  config.gem 'ri_cal', :version => '0.8.7'
-  config.gem 'annotate-models', :version => '1.0.4', :lib => false
-  # NOTE: mofo 0.2.9 and above are evil, defining their own defective Object#try method and are unable to extract "postal-code" address fields from hCalendar. Mofo is used in Calagator's SourceParser::Hcal and throughout for String#strip_html. The library has been abandoned and its author recommends switching to the incompatible "prism" gem.
-  config.gem 'mofo', :version => '0.2.8'
-  config.gem 'geokit', :version => '1.5.0'
-
-  case RAILS_ENV
-  when "test", "development"
-    config.gem 'rspec', :version => '1.3.1', :lib => false
-    config.gem 'rspec-rails', :version => '1.3.3', :lib => false
-  end
-
-  require 'fileutils'
-
-  # Settings in config/environments/* take precedence over those specified here.
-  # Application configuration should go into files in config/initializers
-  # -- all .rb files in that directory are automatically loaded.
-  # See Rails::Configuration for more options.
-
-  # Skip frameworks you're not going to use (only works if using vendor/rails).
-  # To use Rails without a database, you must remove the Active Record framework
-  # config.frameworks -= [ :active_record, :active_resource, :action_mailer ]
-=======
   #---[ Libraries ]-------------------------------------------------------
->>>>>>> f5b1bf98
 
   # Gems are packaged in "Gemfile", run `bundle` to install them.
 
